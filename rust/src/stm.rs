--- conflicted
+++ resolved
@@ -9,12 +9,8 @@
 use ark_ec::PairingEngine;
 use ark_ff::bytes::{FromBytes, ToBytes};
 use ark_ff::ToConstraintField;
-<<<<<<< HEAD
 use ark_std::io::{Read, Write};
-use rand::Rng;
-=======
 use rand_core::{CryptoRng, RngCore};
->>>>>>> 164a36bd
 use std::collections::HashMap;
 use std::convert::From;
 use std::convert::TryInto;
@@ -229,7 +225,7 @@
     /// Builds an `StmInitializer` that is ready to register with the key registration service
     pub fn setup<R>(params: StmParameters, party_id: PartyId, stake: Stake, rng: &mut R) -> Self
     where
-        R: Rng + rand::CryptoRng + ?Sized,
+        R: RngCore + CryptoRng,
     {
         let (sk, pk) = Msp::gen(rng);
         Self {
@@ -563,14 +559,9 @@
         let parties = stake.into_iter().enumerate().collect::<Vec<_>>();
         let mut kr = KeyReg::new(&parties);
         let mut trng = TestRng::deterministic_rng(ChaCha);
-<<<<<<< HEAD
-        let mut rng = rand_chacha::ChaCha8Rng::from_seed(trng.gen());
-
+        let mut rng = ChaCha20Rng::from_seed(trng.gen());
         // The needless_collect lint is not correct here
         #[allow(clippy::needless_collect)]
-=======
-        let mut rng = ChaCha20Rng::from_seed(trng.gen());
->>>>>>> 164a36bd
         let ps = parties
             .into_iter()
             .map(|(pid, stake)| {
